--- conflicted
+++ resolved
@@ -171,7 +171,6 @@
         except Exception as e:
             logger.error(f"Error calculating market regime: {e}")
             return self.current_market_regime
-<<<<<<< HEAD
         
     def _calculate_beta(self, returns: pd.Series) -> float:
         """Calculate beta relative to market returns."""
@@ -187,8 +186,6 @@
             
         except Exception:
             return 1.0
-=======
->>>>>>> cbdad287
 
     def _validate_spy_data(self) -> bool:
         """
